[package]
name    = "dwm1001"
version = "0.4.1"
authors = ["Hanno Braun <hanno@braun-embedded.com>"]
edition = "2018"

description   = "Board Support Crate for the Decawave DWM1001 module and development board"
documentation = "https://docs.rs/dwm1001"
repository    = "https://github.com/braun-embedded/rust-dw1000"
license       = "0BSD"
readme        = "README.md"
categories    = ["embedded", "hardware-support", "no-std"]
keywords      = ["decawave", "dw1000", "bsc", "radio", "uwb"]


[package.metadata.docs.rs]
all-features = true


[badges]
travis-ci = { repository = "braun-embedded/rust-dw1000" }


[dependencies]
cortex-m-rt             = { version = "0.6.12", optional = true }
cortex-m-semihosting    = "0.3.5"
embedded-hal            = "0.2.4"
<<<<<<< HEAD
embedded-timeout-macros = "0.2.0"
=======
embedded-timeout-macros = "0.3.0"
>>>>>>> 34a0b665
lis2dh12                = "0.6.0"

[dependencies.dw1000]
version = "0.4.0"
path    = "../dw1000"

[dependencies.cortex-m]
version  = "0.6.3"

[dependencies.nrf52832-hal]
version          = "0.11.0"
default-features = false
features         = [ "xxAA-package" ]


[dev-dependencies]
heapless          = "0.5.5"
nb                = "1.0.0"
panic-semihosting = "0.5.3"


[features]
# expose features of DWM1001-Dev board
dev = []
# enable runtime support
rt = ["nrf52832-hal/rt", "cortex-m-rt"]
# enable debug output in some examples
semihosting = []


[[example]]
name              = "blink"
required-features = ["dev", "rt"]

[[example]]
name              = "uarte"
required-features = ["dev", "rt"]

[[example]]
name              = "dw1000_delayed_tx"
required-features = ["dev", "rt"]

[[example]]
name              = "dw1000_id"
required-features = ["dev", "rt"]

[[example]]
name              = "dw1000_only_rx"
required-features = ["dev", "rt"]

[[example]]
name              = "dw1000_only_tx"
required-features = ["dev", "rt"]

[[example]]
name              = "dw1000_ranging_anchor"
required-features = ["dev", "rt"]

[[example]]
name              = "dw1000_ranging_tag"
required-features = ["dev", "rt"]

[[example]]
name              = "dw1000_reg_modify"
required-features = ["dev", "rt"]

[[example]]
name              = "dw1000_reg_rw"
required-features = ["dev", "rt"]

[[example]]
name              = "dw1000_reg_short"
required-features = ["dev", "rt"]

[[example]]
name              = "dw1000_rx_tx"
required-features = ["dev", "rt"]

[[example]]
name              = "dw1000_subreg"
required-features = ["dev", "rt"]

[[example]]
name              = "dw1000_subreg_ext_addr"
required-features = ["dev", "rt"]

[[example]]
name              = "lis2dh12"
required-features = ["dev", "rt"]

[[example]]
name              = "uarte_heapless_string"
required-features = ["dev", "rt"]


[profile.release]
incremental   = false
codegen-units = 1
lto           = true
opt-level     = 3
debug         = true<|MERGE_RESOLUTION|>--- conflicted
+++ resolved
@@ -1,6 +1,6 @@
 [package]
 name    = "dwm1001"
-version = "0.4.1"
+version = "0.4.0"
 authors = ["Hanno Braun <hanno@braun-embedded.com>"]
 edition = "2018"
 
@@ -25,11 +25,7 @@
 cortex-m-rt             = { version = "0.6.12", optional = true }
 cortex-m-semihosting    = "0.3.5"
 embedded-hal            = "0.2.4"
-<<<<<<< HEAD
-embedded-timeout-macros = "0.2.0"
-=======
 embedded-timeout-macros = "0.3.0"
->>>>>>> 34a0b665
 lis2dh12                = "0.6.0"
 
 [dependencies.dw1000]
@@ -37,7 +33,8 @@
 path    = "../dw1000"
 
 [dependencies.cortex-m]
-version  = "0.6.3"
+version  = ">= 0.5.10, < 0.7"
+features = [ "const-fn" ]
 
 [dependencies.nrf52832-hal]
 version          = "0.11.0"
