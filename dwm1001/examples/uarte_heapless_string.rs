--- conflicted
+++ resolved
@@ -8,19 +8,7 @@
 
 use heapless::String as HString;
 
-<<<<<<< HEAD
-use dwm1001::{
-    nrf52832_hal::{
-        prelude::*,
-        timer::{self, Timer},
-    },
-    DWM1001,
-=======
-use dwm1001::nrf52832_hal::{
-    prelude::*,
-    timer::{self, Timer},
->>>>>>> 16457a11
-};
+use dwm1001::nrf52832_hal::{prelude::*, timer, timer::Timer};
 
 #[cortex_m_rt::entry]
 fn main() -> ! {
